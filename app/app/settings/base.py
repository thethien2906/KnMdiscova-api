--- conflicted
+++ resolved
@@ -62,11 +62,9 @@
     'parents',
     'children',
     'psychologists',
-<<<<<<< HEAD
     'appointments',
-=======
     'paypal_app',
->>>>>>> 19e496ef
+
 
 ]
 
@@ -188,7 +186,6 @@
 COMPANY_ADDRESS = os.environ.get('COMPANY_ADDRESS', '')
 EMAIL_VERIFICATION_TIMEOUT_DAYS = 3
 
-<<<<<<< HEAD
 
 MVP_PRICING = {
     'ONLINE_SESSION_RATE': 150.00,      # $150 for 1-hour online session
@@ -218,12 +215,8 @@
     'x-csrftoken',
     'x-requested-with',
 ]
-=======
+
 # Payment Configuration
 PAYPAL_CLIENT_ID = os.environ.get('PAYPAL_CLIENT_ID', '')
 PAYPAL_CLIENT_SECRET = os.environ.get('PAYPAL_CLIENT_SECRET', '')
 
-# Optionally log to verify (remove in production)
-print(f"PAYPAL_CLIENT_ID: {PAYPAL_CLIENT_ID}")
-print(f"PAYPAL_CLIENT_SECRET: {'***' if PAYPAL_CLIENT_SECRET else None}")
->>>>>>> 19e496ef
