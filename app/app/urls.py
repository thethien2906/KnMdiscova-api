--- conflicted
+++ resolved
@@ -32,13 +32,10 @@
     path('api/children/', include('children.urls')),
     # psychologists
     path('api/psychologists/', include('psychologists.urls')),
-<<<<<<< HEAD
     # appointments
     path('api/appointments/', include('appointments.urls')),
-=======
     # paypal
     path('api/paypal/', include('paypal_app.urls')),
->>>>>>> 19e496ef
 ]
 
 
